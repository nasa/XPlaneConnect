# X-Plane Connect
The X-Plane Connect (XPC) Toolbox is an open source research tool used to
interact with the commercial flight simulator software X-Plane. XPC allows users
to control aircraft and receive state information from aircraft simulated in
X-Plane using functions written in C, C++, Java, MATLAB, or Python in real time over the
network. This research tool has been used to visualize flight paths, test control
algorithms, simulate an active airspace, or generate out-the-window visuals for
in-house flight simulation software. Possible applications include active control
of an XPlane simulation, flight visualization, recording states during a flight,
or interacting with a mission over UDP.

<<<<<<< HEAD
### Migrating to 1.0
For existing users, several important breaking changes have been made in version
1.0. For detailed information, see the 1.0 release changelog. For client-specific
guidelines on migrating to 1.0, refer to the following guides:

#### [C](https://github.com/nasa/XPlaneConnect/wiki/Migrating-to-1.0-C)

#### [MATLAB](https://github.com/nasa/XPlaneConnect/wiki/Migrating-to-1.0-MATLAB)

#### [Java](https://github.com/nasa/XPlaneConnect/wiki/Migrating-to-1.0-Java)

=======
>>>>>>> ac510188
### Architecture
XPC includes an X-Plane plugin (xpcPlugin) and clients written in several
languages that interact with the plugin.

#### Quick Start
To get started using X-Plane Connect, do the following.

1. Purchase and install X-Plane 9, 10 or 11.
2. Download the `XPlaneConnect.zip` file from the latest release on the [releases](https://github.com/nasa/XPlaneConnect/releases) page.
3. Copy the contents of the .zip archive to the plugin directory (`[X-Plane Directory]/Resources/plugins/`)
4. Write some code using one of the clients to manipulate X-Plane data.

Each client is located in a top-level directory of the repository named for the
client's language. The client directories generally include a `src` folder
containing the client source code, and an `Examples` folder containing sample
code demonstrating how to use the client.

#### Additional Information
For detailed information about XPC and how to use the XPC clients, refer to the
[XPC Wiki](https://github.com/nasa/XPlaneConnect/wiki).

#### Capabilities
The XPC Toolbox allows the user to manipulate the internal state of X-Plane by
reading and setting DataRefs, a complete list of which can be found on the
[X-Plane SDK wiki](http://www.xsquawkbox.net/xpsdk/docs/DataRefs.html).

In addition, several convenience functions are provided, which allow the user to
efficiently execute common commands. These functions include the ability to set
the position and control surfaces of both player and multiplayer aircraft. In
addition, the pause function allows users to easily pause and un-pause X-Plane's
physics simulation engine.

### Compatibility
XPC has been tested with the following software versions:
* Windows: Vista, 7, & 8
* Mac OSX: 10.8-10.14
* Linux: Tested on Red Hat Enterprise Linux Workstation release 6.6
* X-Plane: 9, 10 & 11

### Contributing
All contributions are welcome! If you are having problems with the plugin, please
open an issue on GitHub or email [Chris Teubert](mailto:christopher.a.teubert@nasa.gov).
If you would like to contribute directly, please feel free to open a pull request
against the "develop" branch. Pull requests will be evaluated and integrated into
the next official release.


### Notices
Copyright ©2013-2018 United States Government as represented by the Administrator
of the National Aeronautics and Space Administration.  All Rights Reserved.

No Warranty: THE SUBJECT SOFTWARE IS PROVIDED "AS IS" WITHOUT ANY WARRANTY OF ANY
KIND, EITHER EXPRESSED, IMPLIED, OR STATUTORY, INCLUDING, BUT NOT LIMITED TO, ANY
WARRANTY THAT THE SUBJECT SOFTWARE WILL CONFORM TO SPECIFICATIONS, ANY IMPLIED
WARRANTIES OF MERCHANTABILITY, FITNESS FOR A PARTICULAR PURPOSE, OR FREEDOM FROM
INFRINGEMENT, ANY WARRANTY THAT THE SUBJECT SOFTWARE WILL BE ERROR FREE, OR ANY
WARRANTY THAT DOCUMENTATION, IF PROVIDED, WILL CONFORM TO THE SUBJECT SOFTWARE.
THIS AGREEMENT DOES NOT, IN ANY MANNER, CONSTITUTE AN ENDORSEMENT BY GOVERNMENT
AGENCY OR ANY PRIOR RECIPIENT OF ANY RESULTS, RESULTING DESIGNS, HARDWARE,
SOFTWARE PRODUCTS OR ANY OTHER APPLICATIONS RESULTING FROM USE OF THE SUBJECT
SOFTWARE.  FURTHER, GOVERNMENT AGENCY DISCLAIMS ALL WARRANTIES AND LIABILITIES
REGARDING THIRD-PARTY SOFTWARE, IF PRESENT IN THE ORIGINAL SOFTWARE, AND
DISTRIBUTES IT "AS IS."

Waiver and Indemnity:  RECIPIENT AGREES TO WAIVE ANY AND ALL CLAIMS AGAINST THE
UNITED STATES GOVERNMENT, ITS CONTRACTORS AND SUBCONTRACTORS, AS WELL AS ANY
PRIOR RECIPIENT.  IF RECIPIENT'S USE OF THE SUBJECT SOFTWARE RESULTS IN ANY
LIABILITIES, DEMANDS, DAMAGES, EXPENSES OR LOSSES ARISING FROM SUCH USE,
INCLUDING ANY DAMAGES FROM PRODUCTS BASED ON, OR RESULTING FROM, RECIPIENT'S USE
OF THE SUBJECT SOFTWARE, RECIPIENT SHALL INDEMNIFY AND HOLD HARMLESS THE UNITED
STATES GOVERNMENT, ITS CONTRACTORS AND SUBCONTRACTORS, AS WELL AS ANY PRIOR
RECIPIENT, TO THE EXTENT PERMITTED BY LAW.  RECIPIENT'S SOLE REMEDY FOR ANY SUCH
MATTER SHALL BE THE IMMEDIATE, UNILATERAL TERMINATION OF THIS AGREEMENT.

#### X-Plane API
Copyright (c) 2008, Sandy Barbour and Ben Supnik  All rights reserved.
Permission is hereby granted, free of charge, to any person obtaining a copy of
this software and associated documentation files (the "Software"), to deal in the
Software without restriction, including without limitation the rights to use,
copy, modify, merge, publish, distribute, sublicense, and/or sell copies of the
Software, and to permit persons to whom the Software is furnished to do so,
subject to the following conditions:

* Redistributions of source code must retain the above copyright notice, this
  list of conditions and the following disclaimer.
* Neither the names of the authors nor that of X-Plane or Laminar Research may
  be used to endorse or promote products derived from this software without
  specific prior written permission from the authors or Laminar Research,
  respectively.

X-Plane API SOFTWARE IS PROVIDED BY THE COPYRIGHT HOLDERS AND CONTRIBUTORS "AS
IS" AND ANY EXPRESS OR IMPLIED WARRANTIES, INCLUDING, BUT NOT LIMITED TO, THE
IMPLIED WARRANTIES OF MERCHANTABILITY AND FITNESS FOR A PARTICULAR PURPOSE ARE
DISCLAIMED. IN NO EVENT SHALL THE COPYRIGHT OWNER OR CONTRIBUTORS BE LIABLE FOR
ANY DIRECT, INDIRECT, INCIDENTAL, SPECIAL, EXEMPLARY, OR CONSEQUENTIAL DAMAGES
(INCLUDING, BUT NOT LIMITED TO, PROCUREMENT OF SUBSTITUTE GOODS OR SERVICES; LOSS
OF USE, DATA, OR PROFITS; OR BUSINESS INTERRUPTION) HOWEVER CAUSED AND ON ANY
THEORY OF LIABILITY, WHETHER IN CONTRACT, STRICT LIABILITY, OR TORT (INCLUDING
NEGLIGENCE OR OTHERWISE) ARISING IN ANY WAY OUT OF THE USE OF THIS SOFTWARE, EVEN
IF ADVISED OF THE POSSIBILITY OF SUCH DAMAGE.<|MERGE_RESOLUTION|>--- conflicted
+++ resolved
@@ -9,20 +9,6 @@
 of an XPlane simulation, flight visualization, recording states during a flight,
 or interacting with a mission over UDP.
 
-<<<<<<< HEAD
-### Migrating to 1.0
-For existing users, several important breaking changes have been made in version
-1.0. For detailed information, see the 1.0 release changelog. For client-specific
-guidelines on migrating to 1.0, refer to the following guides:
-
-#### [C](https://github.com/nasa/XPlaneConnect/wiki/Migrating-to-1.0-C)
-
-#### [MATLAB](https://github.com/nasa/XPlaneConnect/wiki/Migrating-to-1.0-MATLAB)
-
-#### [Java](https://github.com/nasa/XPlaneConnect/wiki/Migrating-to-1.0-Java)
-
-=======
->>>>>>> ac510188
 ### Architecture
 XPC includes an X-Plane plugin (xpcPlugin) and clients written in several
 languages that interact with the plugin.
