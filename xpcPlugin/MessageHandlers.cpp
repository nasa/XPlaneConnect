--- conflicted
+++ resolved
@@ -14,11 +14,8 @@
 //	   may be used to endorse or promote products derived from this software
 //	   without specific prior written permission from the authors or
 //	   Laminar Research, respectively.
-<<<<<<< HEAD
 
 #include "xplaneConnect.h"
-=======
->>>>>>> 1fd6400a
 #include "MessageHandlers.h"
 #include "DataManager.h"
 #include "Drawing.h"
@@ -27,6 +24,7 @@
 #include "XPLMUtilities.h"
 #include "XPLMScenery.h"
 #include "XPLMGraphics.h"
+
 
 #include <cmath>
 #include <cstring>
@@ -74,11 +72,7 @@
 			handlers.insert(std::make_pair("VIEW", MessageHandlers::HandleView));
 			handlers.insert(std::make_pair("GETC", MessageHandlers::HandleGetC));
 			handlers.insert(std::make_pair("GETP", MessageHandlers::HandleGetP));
-<<<<<<< HEAD
-			handlers.insert(std::make_pair("GETT", MessageHandlers::HandleGetT)); // terrain properties
-=======
 			handlers.insert(std::make_pair("GETT", MessageHandlers::HandleGetT));
->>>>>>> 1fd6400a
 			// X-Plane data messages
 			handlers.insert(std::make_pair("DSEL", MessageHandlers::HandleXPlaneData));
 			handlers.insert(std::make_pair("USEL", MessageHandlers::HandleXPlaneData));
@@ -646,15 +640,6 @@
 		std::size_t size = msg.GetSize();
 		if (size != 30)
 		{
-<<<<<<< HEAD
-			Log::FormatLine(LOG_ERROR, "GTER", "Unexpected message length: %u", size);
-			return;
-		}
-		unsigned char aircraft = buffer[5];
-		Log::FormatLine(LOG_TRACE, "GTER", "Getting terrain information for aircraft %u", aircraft);
-		
-		double loc[3], X, Y, Z;
-=======
 			Log::FormatLine(LOG_ERROR, "GETT", "Unexpected message length: %u", size);
 			return;
 		}
@@ -665,7 +650,6 @@
         double X;
         double Y;
         double Z;
->>>>>>> 1fd6400a
 		memcpy(loc, buffer + 6, 24);
 		
 		if(loc[0] == -998 || loc[1] == -998 || loc[2] == -998)
@@ -688,11 +672,7 @@
 		
 		if(Terrain_probe == nullptr)
 		{
-<<<<<<< HEAD
-			Log::FormatLine(LOG_TRACE, "GTER", "Create terrain probe for aircraft %u", aircraft);
-=======
 			Log::FormatLine(LOG_TRACE, "GETT", "Create terrain probe for aircraft %u", aircraft);
->>>>>>> 1fd6400a
 			Terrain_probe = XPLMCreateProbe(0);
 		}
 		
@@ -700,23 +680,15 @@
 		int rc = XPLMProbeTerrainXYZ(Terrain_probe, X, Y, Z, &probe_data);
 		
 		// transform probe location to world coordinates
-<<<<<<< HEAD
-		double lat, lon, alt;
-=======
         double lat;
         double lon;
         double alt;
->>>>>>> 1fd6400a
 		
 		if(rc == 0)
 		{
 			XPLMLocalToWorld(probe_data.locationX, probe_data.locationY, probe_data.locationZ, &lat, &lon, &alt);
 			
-<<<<<<< HEAD
-			Log::FormatLine(LOG_TRACE, "GTER", "Probe LLA %lf %lf %lf", lat, lon, alt);
-=======
 			Log::FormatLine(LOG_TRACE, "GETT", "Probe LLA %lf %lf %lf", lat, lon, alt);
->>>>>>> 1fd6400a
 		}
 		else
 		{
@@ -724,11 +696,7 @@
 			lon = -998;
 			alt = -998;
 			
-<<<<<<< HEAD
-			Log::FormatLine(LOG_TRACE, "GTER", "Probe failed. Return Value %u", rc);
-=======
 			Log::FormatLine(LOG_TRACE, "GETT", "Probe failed. Return Value %u", rc);
->>>>>>> 1fd6400a
 		}
 		
 		// keep probe for next query
@@ -849,7 +817,6 @@
 		}
 	}
 
-<<<<<<< HEAD
     void MessageHandlers::HandleView(const Message& msg)
     {
         // Update Log
@@ -906,113 +873,6 @@
             XPLMControlCamera(xplm_ControlCameraUntilViewChanges, CamCallback_ChaseCam, &campos);
         }
     }
-=======
-	void MessageHandlers::HandleView(const Message& msg)
-	{
-		// Update Log
-		Log::FormatLine(LOG_TRACE, "VIEW", "Message Received(Conn %i)", connection.id);
-
-		int enable_camera_location = 0;
-
-		const std::size_t size = msg.GetSize();
-		if (size == 9)
-		{
-			// default view switcher as before
-		}
-		else if (size == 37)
-		{
-			// Allow camera location control
-			enable_camera_location = 1;
-		}
-		else
-		{
-			Log::FormatLine(LOG_ERROR, "VIEW", "Error: Unexpected length. Message was %d bytes, expected 9 or 37.", size);
-			return;
-		}
-		const unsigned char* buffer = msg.GetBuffer();
-		int type = *((int*)(buffer + 5));
-		XPLMCommandKeyStroke(type);
-
-		if(type == 79 && enable_camera_location == 1) // runway camera view
-		{
-			static struct CameraProperties campos;
-
-			campos.loc[0] = *(double*)(buffer+9);
-			campos.loc[1] = *(double*)(buffer+17);
-			campos.loc[2] = *(double*)(buffer+25);
-			campos.direction[0] = -998;
-			campos.direction[1] = -998;
-			campos.direction[2] = -998;
-			campos.zoom	  = *(float*)(buffer+33);
-
-			Log::FormatLine(LOG_TRACE, "VIEW", "Cam pos %f %f %f zoom %f", campos.loc[0], campos.loc[1], campos.loc[2],campos.zoom);
-
-			XPLMControlCamera(xplm_ControlCameraUntilViewChanges, CamFunc, &campos);
-		}
-	}
-
-	int MessageHandlers::CamFunc( XPLMCameraPosition_t * outCameraPosition, int inIsLosingControl, void *inRefcon)
-	{
-		if (outCameraPosition && !inIsLosingControl)
-		{
-			struct CameraProperties* campos = (struct CameraProperties*)inRefcon;
-
-			// camera position
-			double clat = campos->loc[0];
-			double clon = campos->loc[1];
-			double calt = campos->loc[2];
-
-			double cX, cY, cZ;
-			XPLMWorldToLocal(clat, clon, calt, &cX, &cY, &cZ);
-
-			outCameraPosition->x = cX;
-			outCameraPosition->y = cY;
-			outCameraPosition->z = cZ;
-
-//			  Log::FormatLine(LOG_TRACE, "CAM", "Cam pos %f %f %f", clat, clon, calt);
-
-			if(campos->direction[0] == -998) // calculate camera direction
-			{
-				// aircraft position
-				double x = XPC::DataManager::GetDouble(XPC::DREF_LocalX, 0);
-				double y = XPC::DataManager::GetDouble(XPC::DREF_LocalY, 0);
-				double z = XPC::DataManager::GetDouble(XPC::DREF_LocalZ, 0);
-
-				// relative position vector cam to plane
-				double dx = x - cX;
-				double dy = y - cY;
-				double dz = z - cZ;
-
-//				Log::FormatLine(LOG_TRACE, "CAM", "Cam vect %f %f %f", dx, dy, dz);
-
-				double pi = 3.141592653589793;
-
-				// horizontal distance
-				double dist = sqrt(dx*dx + dz*dz);
-
-				outCameraPosition->pitch = atan2(dy, dist) * 180.0/pi;
-
-				double angle = atan2(dz, dx) * 180.0/pi; // rel to pos right (pos X)
-
-				outCameraPosition->heading = 90 + angle; // rel to north
-
-//				Log::FormatLine(LOG_TRACE, "CAM", "Cam p %f hdg %f ", outCameraPosition->pitch, outCameraPosition->heading);
-
-				outCameraPosition->roll = 0;
-			}
-			else
-			{
-				outCameraPosition->roll		= campos->direction[0];
-				outCameraPosition->pitch	= campos->direction[1];
-				outCameraPosition->heading	= campos->direction[2];
-			}
-
-			outCameraPosition->zoom = campos->zoom;
-		}
-
-		return 1;
-	}
->>>>>>> 1fd6400a
 
 	void MessageHandlers::HandleWypt(const Message& msg)
 	{
